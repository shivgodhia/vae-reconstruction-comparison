from sklearn.model_selection import train_test_split
import pandas as pd
from keras import metrics
from vae import VAE
from conditional_vae import CVAE
import utils as u


def main(num_epochs=10, batch_size=1000):
    """Instantiates, trains and plots the training history of a VAE and CVAE
    
    :param num_epochs: number of epochs to train both vaes for, defaults to 10
    :type num_epochs: int, optional
    :param batch_size: Number of samples per gradient update, defaults to 1000
    :type batch_size: int, optional
    """
    # Load Data and split it
    stud_data = pd.read_csv('stud_data.csv')

    X, cond, sub_df = u.build_training_set(stud_data, 300)

    X_train, X_test, cond_train, cond_test = train_test_split(X, cond,test_size=0.2)

    # NOTE: We are choosing cvae-kl and vae-mmd, cvae-mmd and vae-kl are just for testing purposes

    # Instantiate and train a cvae with kl loss
    cvae_kl = CVAE(X.shape[1], cond.shape[1], 2, [64, 32], drop_out=0, loss='kl')
    cvae_kl._model.fit(x=[X_train, cond_train], y=X_train, validation_data=([X_test, cond_test], X_test), epochs=num_epochs, batch_size=batch_size)


    # Instantiate and train a vae with mmd loss
    vae_mmd = VAE(X.shape[1], 2, [4], drop_out=0.2, loss='mmd')
    vae_mmd.fit(X_train, X_test, batch_size=batch_size, epochs=num_epochs)


<<<<<<< HEAD
print(type(vae_mmd))
=======
    # Instantiate and train a cvae with mmd loss
    cvae_mmd = CVAE(X.shape[1], cond.shape[1], 2, [64, 32], drop_out=0, loss='mmd')
    cvae_mmd._model.fit(x=[X_train, cond_train], y=X_train, validation_data=(
        [X_test, cond_test], X_test), epochs=num_epochs, batch_size=batch_size)
>>>>>>> 39125765


    # Instantiate and train a vae with kl loss
    vae_kl = VAE(X.shape[1], 2, [4], drop_out=0.2, loss='kl')
    vae_kl.fit(X_train, X_test, batch_size=batch_size, epochs=num_epochs)


    # Plot latent spaces for all models
    u.plot_latent_space([X, cond], cvae_kl,[sub_df['StudID'], sub_df['quality'], sub_df['Penetration act']], 'CVAE_kl',s=1)
    u.plot_latent_space(X, vae_mmd,[sub_df['StudID'], sub_df['quality'], sub_df['Penetration act']], 'VAE_mmd',s=1)
    u.plot_latent_space([X, cond], cvae_mmd, [sub_df['StudID'],sub_df['quality'], sub_df['Penetration act']], 'CVAE_mmd', s=1)
    u.plot_latent_space(X, vae_kl, [sub_df['StudID'], sub_df['quality'], sub_df['Penetration act']], 'VAE_kd', s=1)

    # plot training history (loss over time) and metric (metric over time)
    u.plot_training_history([vae_kl, vae_mmd, cvae_mmd, cvae_kl], 'mean_squared_error', ['VAE-kl', 'VAE-mmd', 'CVAE-mmd', 'CVAE-kl'], "Comparison of Reconstruction Loss (MSE) between VAEs and CVAEs")

    u.plot_training_history([vae_kl, vae_mmd, cvae_mmd, cvae_kl], 'mean_absolute_error', ['VAE-kl', 'VAE-mmd', 'CVAE-mmd', 'CVAE-kl' ], "Comparison of Reconstruction Loss (MAE) between VAEs and CVAEs")

if __name__ == "__main__":
    main()<|MERGE_RESOLUTION|>--- conflicted
+++ resolved
@@ -33,15 +33,11 @@
     vae_mmd.fit(X_train, X_test, batch_size=batch_size, epochs=num_epochs)
 
 
-<<<<<<< HEAD
-print(type(vae_mmd))
-=======
+
     # Instantiate and train a cvae with mmd loss
     cvae_mmd = CVAE(X.shape[1], cond.shape[1], 2, [64, 32], drop_out=0, loss='mmd')
     cvae_mmd._model.fit(x=[X_train, cond_train], y=X_train, validation_data=(
         [X_test, cond_test], X_test), epochs=num_epochs, batch_size=batch_size)
->>>>>>> 39125765
-
 
     # Instantiate and train a vae with kl loss
     vae_kl = VAE(X.shape[1], 2, [4], drop_out=0.2, loss='kl')
